--- conflicted
+++ resolved
@@ -47,11 +47,7 @@
 }
 
 // GetRunningApplications returns list of all running GUI applications
-<<<<<<< HEAD
 func (pd *ProcessDetector) GetRunningApplications() ([]types.ApplicationInfo, error) {
-=======
-func (pd *ProcessDetector) GetRunningApplications() ([]ApplicationInfo, error) {
->>>>>>> 0dcb4dc2d24cd8117198084eb96667f1b9bfff7b
     // Use AppleScript to get running applications
     script := `
         tell application "System Events"
@@ -69,11 +65,7 @@
 	// Parse output
 	appNames := strings.Split(strings.TrimSpace(string(output)), ", ")
 
-<<<<<<< HEAD
 	var apps []types.ApplicationInfo
-=======
-	var apps []ApplicationInfo
->>>>>>> 0dcb4dc2d24cd8117198084eb96667f1b9bfff7b
 	for _, name := range appNames {
 		// Skip system Apps
 		if isSystemApp(name) {
@@ -181,8 +173,6 @@
 
 	return "normal", nil
 }
-
-<<<<<<< HEAD
 // getApplicationInfo gets detailed info for an application
 func (pd *ProcessDetector) getApplicationInfo(appName string) (types.ApplicationInfo, error) {
 	var info types.ApplicationInfo
@@ -209,7 +199,7 @@
 	// Get window information
 	windows, err := pd.getWindowInfo(appName)
 	if err == nil {
-		info.Windows = windowsFromAppleScript
+		info.Windows = windows
 	}
 
 	return info, nil
@@ -248,7 +238,7 @@
 		// windows = append(windows, types.WindowInfo{Title: "Example", ...})  // Stub for testing
 	}
 
-	return window, nil
+	return windows, nil
 }
 
 // isSystemApp checks if app should be excluded
@@ -269,9 +259,7 @@
     
     return false
 }
-=======
-
->>>>>>> 0dcb4dc2d24cd8117198084eb96667f1b9bfff7b
+
 
 func SortByMemoryUsage(processes []types.ProcessInfo) []types.ProcessInfo {
 	// Simple bubble sort for demonstration purposes. (one could use sort.Slice for better performance)
